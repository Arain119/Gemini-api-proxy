import asyncio
import json
import logging
import os
import threading
import uuid
from dataclasses import dataclass, field
from enum import Enum
from http.server import BaseHTTPRequestHandler, ThreadingHTTPServer
from typing import Any, AsyncGenerator, Dict, Optional, Tuple
from urllib.parse import parse_qs, urlparse

import httpx
from fastapi import HTTPException
from google.auth.transport.requests import Request as GoogleRequest
from google.oauth2 import credentials as google_credentials
from google_auth_oauthlib.flow import Flow

from database import Database
from api_models import CliAuthCompleteResponse

logger = logging.getLogger(__name__)

CLI_DEFAULT_CLIENT_ID = (
    "681255809395-oo8ft2oprdrnp9e3aqf6av3hmdib135j.apps.googleusercontent.com"
)
CLI_DEFAULT_CLIENT_SECRET = "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"
CLI_LOOPBACK_DEFAULT_HOST = "127.0.0.1"
CLI_LOOPBACK_DEFAULT_PORT = 8765
CLI_LOOPBACK_REDIRECT_PATH = "/oauth2callback"
CLI_REMOTE_CALLBACK_PATH = "/admin/cli-auth/callback"

SIGN_IN_SUCCESS_URL = "https://developers.google.com/gemini-code-assist/auth_success_gemini"
SIGN_IN_FAILURE_URL = "https://developers.google.com/gemini-code-assist/auth_failure_gemini"

GEMINI_API_BASE = "https://generativelanguage.googleapis.com"
_MODEL_PREFIXES = ("models/", "tunedModels/", "cachedContents/")

CLI_DEFAULT_USER_AGENT = "GeminiCLIProxy/1.0"
CLI_CLIENT_HEADER = "gemini-cli-proxy/1.0"


@dataclass
class CliAuthSession:
    """Track state for an in-flight CLI OAuth authorization."""

    flow: Flow
    redirect_uri: str
    mode: str
    loop: Optional[asyncio.AbstractEventLoop] = None
    callback_url: Optional[str] = None
    loopback_host: Optional[str] = None
    loopback_port: Optional[int] = None
    loopback_server: Optional[ThreadingHTTPServer] = None
    loopback_thread: Optional[threading.Thread] = None
    authorization_response: Optional[str] = None
    error: Optional[str] = None
    event: threading.Event = field(default_factory=threading.Event)


_httpx_client: Optional[httpx.AsyncClient] = None
_httpx_client_lock = asyncio.Lock()


async def _get_shared_httpx_client() -> httpx.AsyncClient:
    global _httpx_client
    if _httpx_client is None:
        async with _httpx_client_lock:
            if _httpx_client is None:
                limits = httpx.Limits(max_keepalive_connections=20, max_connections=100)
                _httpx_client = httpx.AsyncClient(timeout=None, limits=limits)
    return _httpx_client


async def close_cli_http_clients() -> None:
    global _httpx_client
    async with _httpx_client_lock:
        if _httpx_client is not None:
            await _httpx_client.aclose()
            _httpx_client = None


def _normalize_source_type(key_info: Dict[str, Any]) -> str:
    source_type = (key_info.get("source_type") or "cli_api_key").lower()
    if source_type == "api_key":
        # Backward compatibility for legacy rows.
        return "cli_api_key"
    return source_type


def _base_headers() -> Dict[str, str]:
    return {
        "Content-Type": "application/json",
        "Accept": "application/json",
        "User-Agent": CLI_DEFAULT_USER_AGENT,
        "X-Goog-Api-Client": CLI_CLIENT_HEADER,
    }


def _extract_quota_project(
    credentials: Optional[google_credentials.Credentials],
    metadata: Optional[Dict[str, Any]] = None,
) -> Optional[str]:
    """Best-effort extraction of the quota project id for CLI requests."""

    if metadata:
        for key in ("quota_project_id", "project_number", "project_id"):
            value = metadata.get(key)
            if isinstance(value, str) and value.strip():
                return value.strip()

    if not credentials:
        return None

    quota_project = getattr(credentials, "quota_project_id", None)
    if isinstance(quota_project, str) and quota_project.strip():
        return quota_project.strip()

    project_id = getattr(credentials, "project_id", None)
    if isinstance(project_id, str) and project_id.strip():
        return project_id.strip()

    try:
        info = json.loads(credentials.to_json())
    except Exception:  # pragma: no cover - defensive fallback
        info = {}

    for key in ("quota_project_id", "project_id", "project_number", "quota_project"):
        value = info.get(key)
        if isinstance(value, str) and value.strip():
            return value.strip()

    return None


def _normalize_scopes(scopes: Any) -> Optional[list]:
    """Normalize scopes into a list of unique, non-empty strings."""

    if not scopes:
        return None

    if isinstance(scopes, str):
        scopes = [scope.strip() for scope in scopes.split()]
    elif isinstance(scopes, (tuple, set)):
        scopes = list(scopes)

    if not isinstance(scopes, list):
        return None

    normalized = []
    seen = set()
    for scope in scopes:
        if not isinstance(scope, str):
            continue
        stripped = scope.strip()
        if not stripped or stripped in seen:
            continue
        seen.add(stripped)
        normalized.append(stripped)
    return normalized if normalized else None


def normalize_cli_model_name(model_name: str) -> str:
    """Ensure the model name carries the full resource prefix.

    Gemini CLI 及其后端 API 期望模型以 `models/` 或 `tunedModels/` 等资源路径
    开头，而数据库和 OpenAI 兼容请求通常只会提供裸模型名（例如
    `gemini-1.5-flash`). 这里统一补全缺失的前缀，避免 404。"""

    if not model_name:
        raise HTTPException(status_code=400, detail="Model name is required")

    normalized = model_name.strip()
    if normalized.startswith(_MODEL_PREFIXES):
        return normalized

    return f"models/{normalized}"


def resolve_cli_model_name(db: Optional[Database], model_name: str) -> str:
    """Normalize并校验模型是否在系统支持列表中。

    用户在前端列表中只能看到 `database.get_supported_models()` 返回的型号，
    因此这里复用同一来源进行一次校验，避免误传入未开放的模型（例如
    `gemini-2.0-flash`)."""

    normalized = normalize_cli_model_name(model_name)

    if db is None:
        return normalized

    try:
        supported_models = db.get_supported_models()
    except Exception as exc:  # pragma: no cover - defensive fallback
        logger.error("Failed to load supported models: %s", exc)
        raise HTTPException(status_code=500, detail="Failed to load supported models") from exc

    normalized_supported = {normalize_cli_model_name(model) for model in supported_models}

    if normalized not in normalized_supported:
        raise HTTPException(status_code=400, detail=f"Model '{model_name}' is not enabled")

    return normalized


def _snake_to_camel(name: str) -> str:
    if not name or "_" not in name:
        return name
    parts = name.split("_")
    return parts[0] + "".join(part.capitalize() or "_" for part in parts[1:])


def _serialize_cli_payload(value: Any) -> Any:
    """Recursively convert google-genai objects and snake_case keys to JSON data."""

    if value is None:
        return None

    if hasattr(value, "model_dump") and callable(getattr(value, "model_dump")):
        value = value.model_dump()

    if isinstance(value, Enum):
        return value.value

    if isinstance(value, dict):
        result: Dict[str, Any] = {}
        for key, item in value.items():
            if item is None:
                continue
            new_key = _snake_to_camel(key)
            result[new_key] = _serialize_cli_payload(item)
        return result

    if isinstance(value, list):
        return [_serialize_cli_payload(item) for item in value if item is not None]

    return value


async def _prepare_cli_headers(
    db: Database,
    key_info: Dict[str, Any],
) -> Tuple[Dict[str, str], Optional[int], Optional[google_credentials.Credentials], Dict[str, Any]]:
    """Resolve authentication headers for CLI-backed keys.

    Returns a tuple of (headers, account_id, credentials, metadata_copy).
    """

    headers = _base_headers()
    metadata = dict(key_info.get("metadata") or {})
    source_type = _normalize_source_type(key_info)

    if source_type == "cli_oauth":
        account_id_raw = metadata.get("cli_account_id")
        if account_id_raw is None:
            raise HTTPException(status_code=500, detail="CLI key missing account reference")
        try:
            account_id = int(account_id_raw)
        except (TypeError, ValueError) as exc:  # pragma: no cover - defensive
            raise HTTPException(status_code=500, detail="Invalid CLI account reference") from exc

        credentials, account = await ensure_cli_credentials(db, account_id)
        headers["Authorization"] = f"Bearer {credentials.token}"

        quota_project_id = _extract_quota_project(credentials, metadata)
        if quota_project_id:
            headers["X-Goog-User-Project"] = quota_project_id
            if metadata.get("quota_project_id") != quota_project_id:
                metadata["quota_project_id"] = quota_project_id
                key_id = key_info.get("id")
                if key_id:
                    try:
                        db.update_gemini_key(key_id, metadata=metadata)
                    except Exception as exc:  # pragma: no cover - database errors logged downstream
                        logger.warning(
                            "Failed to persist quota project id for key %s: %s", key_id, exc
                        )

        account_email = account.get("account_email")
        if account_email and metadata.get("account_email") != account_email:
            metadata["account_email"] = account_email

        return headers, account_id, credentials, metadata

    key_value = key_info.get("key")
    if not key_value:
        raise HTTPException(status_code=500, detail="Gemini API key missing")

    headers["X-Goog-Api-Key"] = key_value
    return headers, None, None, metadata


async def _ensure_cli_account_metadata(
    db: Database,
    key_info: Dict[str, Any],
    metadata: Dict[str, Any],
    credentials: Optional[google_credentials.Credentials],
    account_id: Optional[int],
) -> None:
    if not account_id:
        return

    metadata_changed = False
    account_email = metadata.get("account_email")

    if not account_email and credentials and getattr(credentials, "token", None):
        email = await fetch_account_email(credentials.token)
        if email:
            metadata["account_email"] = email
            metadata_changed = True
            db.update_cli_account_credentials(account_id, credentials.to_json(), email)

    quota_project_id = metadata.get("quota_project_id")
    if not quota_project_id:
        quota_project_candidate = _extract_quota_project(credentials, metadata)
        if quota_project_candidate:
            metadata["quota_project_id"] = quota_project_candidate
            metadata_changed = True

    if metadata_changed:
        key_id = key_info.get("id")
        if key_id:
            db.update_gemini_key(key_id, metadata=metadata)

    db.touch_cli_account(account_id)

# NOTE: Keep this list aligned with the scopes requested by the official
# gemini-cli project. Requesting additional scopes (including
# `https://www.googleapis.com/auth/generative-language`) makes Google OAuth
# return `restricted_client` errors for the public desktop client we rely on.
DEFAULT_SCOPES = [
    "https://www.googleapis.com/auth/cloud-platform",
    "https://www.googleapis.com/auth/generative-language",
    "https://www.googleapis.com/auth/userinfo.email",
    "https://www.googleapis.com/auth/userinfo.profile",
]

# OAuth scopes that the public Gemini CLI desktop client is not allowed to
# request. They must be stripped from imported credentials; otherwise the token
# refresh call fails with `restricted_client`.
RESTRICTED_SCOPES = {
    "https://www.googleapis.com/auth/generative-language",
}


def _apply_scope_policy(info: Dict[str, Any]) -> Tuple[list, bool, bool]:
    """Normalize scopes, add required defaults, and strip restricted scopes."""

    original_value = info.get("scopes")
    normalized = _normalize_scopes(original_value) or []

    sanitized = [scope for scope in normalized if scope not in RESTRICTED_SCOPES]
    removed_restricted = len(sanitized) != len(normalized)

    for scope in DEFAULT_SCOPES:
        if scope not in sanitized:
            sanitized.append(scope)

    if not sanitized:
        sanitized = list(DEFAULT_SCOPES)

    changed = (
        removed_restricted
        or sanitized != normalized
        or original_value != sanitized
    )

    info["scopes"] = sanitized

    return sanitized, changed, removed_restricted


async def fetch_account_email(access_token: str) -> Optional[str]:
    """Fetch the authenticated account's email using Google UserInfo API."""

    if not access_token:
        return None

    try:
        client = await _get_shared_httpx_client()
        response = await client.get(
            "https://www.googleapis.com/oauth2/v3/userinfo",
            headers={"Authorization": f"Bearer {access_token}"},
            timeout=10.0,
        )
        if response.status_code == 200:
            data = response.json()
            return data.get("email")
        logger.warning(
            "Failed to fetch account email: status=%s, body=%s",
            response.status_code,
            response.text,
        )
    except Exception as exc:  # pragma: no cover - network failure
        logger.warning("UserInfo request failed: %s", exc)
    return None


async def finalize_cli_oauth(
    *,
    db: Database,
    credentials,
    label: Optional[str],
    state: str,
) -> CliAuthCompleteResponse:
    """Store CLI OAuth credentials and register a corresponding Gemini key."""

    access_token = getattr(credentials, "token", None)
    email = await fetch_account_email(access_token) if access_token else None
    credentials_json = credentials.to_json()

    try:
        account_id = db.create_cli_account(credentials_json, email, label)
    except Exception as exc:  # pragma: no cover - database errors are logged downstream
        logger.error("Failed to store CLI OAuth credentials: %s", exc)
        raise HTTPException(status_code=500, detail="Failed to store CLI credentials") from exc

    quota_project_id = _extract_quota_project(credentials)

    metadata = {"cli_account_id": account_id}
    if email:
        metadata["account_email"] = email
    if quota_project_id:
        metadata["quota_project_id"] = quota_project_id
    key_value = f"cli-account-{account_id}"

    if not db.add_gemini_key(key_value, source_type="cli_oauth", metadata=metadata):
        key_entry = db.get_gemini_key_by_value(key_value)
        if not key_entry:
            raise HTTPException(status_code=500, detail="Failed to register CLI-backed Gemini key")
    else:
        key_entry = db.get_gemini_key_by_value(key_value)

    if not key_entry:
        raise HTTPException(status_code=500, detail="Failed to load CLI-backed Gemini key")

    existing_metadata = dict(key_entry.get("metadata") or {})
    merged_metadata = {**existing_metadata, **metadata}
    if merged_metadata != existing_metadata:
        db.update_gemini_key(key_entry["id"], metadata=merged_metadata)
        key_entry = db.get_gemini_key_by_value(key_value)

    if email:
        db.update_cli_account_credentials(account_id, credentials_json, email)

    return CliAuthCompleteResponse(
        account_id=account_id,
        gemini_key_id=key_entry["id"],
        state=state,
        account_email=email,
    )


async def import_cli_credentials(
    *,
    db: Database,
    credentials_json: str,
    label: Optional[str],
) -> CliAuthCompleteResponse:
    """Store imported CLI OAuth credentials and register a corresponding Gemini key."""

    try:
        info = json.loads(credentials_json)
        # Basic validation for the refresh token
        if "refresh_token" not in info:
            raise ValueError("Invalid credentials format. Missing required key: 'refresh_token'.")

        # If client_id/secret are missing, inject the default ones used by gcloud/gemini-cli
        if "client_id" not in info:
            info["client_id"] = CLI_DEFAULT_CLIENT_ID
        if "client_secret" not in info:
            info["client_secret"] = CLI_DEFAULT_CLIENT_SECRET

        # The library expects 'token_uri' and 'scopes' for proper loading.
        if "token_uri" not in info:
            info["token_uri"] = "https://oauth2.googleapis.com/token"
<<<<<<< HEAD
        credentials, _updated_json, removed_restricted = _load_credentials(
            json.dumps(info)
        )
        if removed_restricted:
            logger.info(
                "Removed restricted OAuth scopes from imported CLI credentials"
            )
=======
        scopes = _normalize_scopes(info.get("scopes"))
        if scopes is None:
            scopes = list(DEFAULT_SCOPES)
        else:
            required = [scope for scope in DEFAULT_SCOPES if scope not in scopes]
            scopes.extend(required)
        info["scopes"] = scopes

        credentials = _load_credentials(json.dumps(info))
>>>>>>> b112d78b
    except (json.JSONDecodeError, ValueError) as exc:
        raise HTTPException(status_code=400, detail=f"Invalid credentials JSON: {exc}") from exc

    # We must refresh to verify the credentials and get a valid access token.
    if not credentials.refresh_token:
        raise HTTPException(status_code=400, detail="Credentials must include a refresh_token.")

    try:
        # Run refresh in a thread to avoid blocking the event loop
        await asyncio.to_thread(credentials.refresh, GoogleRequest())
    except Exception as exc:
        logger.error("Failed to refresh imported CLI credentials: %s", exc)
        raise HTTPException(status_code=401, detail=f"Failed to refresh imported credentials. They might be expired or invalid: {exc}") from exc

    access_token = getattr(credentials, "token", None)
    email = await fetch_account_email(access_token) if access_token else None
    
    # Use the refreshed credentials JSON for storage
    refreshed_credentials_json = credentials.to_json()

    try:
        account_id = db.create_cli_account(refreshed_credentials_json, email, label)
    except Exception as exc:
        logger.error("Failed to store imported CLI OAuth credentials: %s", exc)
        raise HTTPException(status_code=500, detail="Failed to store CLI credentials") from exc

    quota_project_id = _extract_quota_project(credentials)

    metadata = {"cli_account_id": account_id}
    if email:
        metadata["account_email"] = email
    if quota_project_id:
        metadata["quota_project_id"] = quota_project_id
    key_value = f"cli-account-{account_id}"

    if not db.add_gemini_key(key_value, source_type="cli_oauth", metadata=metadata):
        key_entry = db.get_gemini_key_by_value(key_value)
        if not key_entry:
            raise HTTPException(status_code=500, detail="Failed to register CLI-backed Gemini key after import")
    else:
        key_entry = db.get_gemini_key_by_value(key_value)

    if not key_entry:
        raise HTTPException(status_code=500, detail="Failed to load CLI-backed Gemini key after import")

    existing_metadata = dict(key_entry.get("metadata") or {})
    merged_metadata = {**existing_metadata, **metadata}
    if merged_metadata != existing_metadata:
        db.update_gemini_key(key_entry["id"], metadata=merged_metadata)
        key_entry = db.get_gemini_key_by_value(key_value)

    if email:
        db.update_cli_account_credentials(account_id, refreshed_credentials_json, email)

    return CliAuthCompleteResponse(
        account_id=account_id,
        gemini_key_id=key_entry["id"],
        state="imported",
        account_email=email,
    )


def _load_credentials(
    serialized: str,
) -> Tuple[google_credentials.Credentials, Optional[str], bool]:
    info = json.loads(serialized)
<<<<<<< HEAD
    scopes, changed, removed_restricted = _apply_scope_policy(info)
    updated_json = json.dumps(info) if changed else None
    credentials = google_credentials.Credentials.from_authorized_user_info(
        info, scopes=scopes
    )
    return credentials, updated_json, removed_restricted
=======
    scopes = _normalize_scopes(info.get("scopes")) or list(DEFAULT_SCOPES)
    return google_credentials.Credentials.from_authorized_user_info(info, scopes=scopes)
>>>>>>> b112d78b


async def ensure_cli_credentials(
    db: Database, account_id: int
) -> Tuple[google_credentials.Credentials, Dict[str, Any]]:
    """Load and refresh stored CLI credentials if required."""

    account = db.get_cli_account(account_id)
    if not account or account.get("status") != 1:
        raise HTTPException(status_code=503, detail="CLI account is not active")

    try:
        credentials, sanitized_json, removed_restricted = _load_credentials(
            account["credentials"]
        )
    except Exception as exc:  # pragma: no cover - invalid data
        logger.error("Failed to load CLI credentials for account %s: %s", account_id, exc)
        raise HTTPException(status_code=500, detail="Stored credentials are invalid") from exc

    if sanitized_json:
        try:
            db.update_cli_account_credentials(
                account_id,
                sanitized_json,
                account.get("account_email"),
            )
            account["credentials"] = sanitized_json
        except Exception as exc:  # pragma: no cover - database errors logged downstream
            logger.warning(
                "Failed to persist sanitized scopes for CLI account %s: %s",
                account_id,
                exc,
            )

    if removed_restricted:
        logger.info(
            "Removed restricted OAuth scopes from stored CLI credentials for account %s",
            account_id,
        )

    if credentials.expired and credentials.refresh_token:
        logger.info("Refreshing access token for CLI account %s", account_id)

        def _refresh() -> google_credentials.Credentials:
            credentials.refresh(GoogleRequest())
            return credentials

        try:
            await asyncio.to_thread(_refresh)
        except Exception as exc:  # pragma: no cover - network failure
            logger.error("Failed to refresh CLI credentials: %s", exc)
            raise HTTPException(status_code=401, detail="Failed to refresh CLI credentials") from exc

        db.update_cli_account_credentials(
            account_id,
            credentials.to_json(),
            account.get("account_email"),
        )

    if not credentials.valid:
        raise HTTPException(status_code=401, detail="CLI credentials are not valid")

    return credentials, account


async def call_gemini_with_cli_account(
    db: Database,
    key_info: Dict[str, Any],
    payload: Dict[str, Any],
    model_name: str,
    *,
    timeout: float,
) -> Dict[str, Any]:
    """Send a request to the Gemini API using Gemini CLI authentication."""

    headers, account_id, credentials, metadata = await _prepare_cli_headers(db, key_info)

    normalized_model = resolve_cli_model_name(db, model_name)
    url = f"{GEMINI_API_BASE}/v1beta/{normalized_model}:generateContent"
    timeout_config = httpx.Timeout(timeout, read=timeout)

    serialized_payload = _serialize_cli_payload(payload)

    try:
        client = await _get_shared_httpx_client()
        response = await client.post(url, json=serialized_payload, headers=headers, timeout=timeout_config)
    except Exception as exc:  # pragma: no cover - network failure
        logger.error("CLI-backed request failed for key %s: %s", key_info.get("id"), exc)
        raise HTTPException(status_code=502, detail=str(exc)) from exc

    if response.status_code == 401:
        raise HTTPException(status_code=401, detail="CLI credentials rejected by Google")

    if response.status_code == 429:
        raise HTTPException(status_code=429, detail="CLI transport rate limited")

    if response.status_code >= 500:
        raise HTTPException(status_code=502, detail="Upstream Gemini service error")

    if response.status_code >= 400:
        raise HTTPException(status_code=response.status_code, detail=response.text)

    data = response.json()

    if account_id:
        await _ensure_cli_account_metadata(db, key_info, metadata, credentials, account_id)

    return data


async def stream_gemini_with_cli_account(
    db: Database,
    key_info: Dict[str, Any],
    payload: Dict[str, Any],
    model_name: str,
    *,
    timeout: float,
) -> AsyncGenerator[Dict[str, Any], None]:
    """Stream Gemini responses using Gemini CLI authentication."""

    headers, account_id, credentials, metadata = await _prepare_cli_headers(db, key_info)

    normalized_model = resolve_cli_model_name(db, model_name)
    url = f"{GEMINI_API_BASE}/v1beta/{normalized_model}:streamGenerateContent?alt=sse"
    timeout_config = httpx.Timeout(timeout, read=timeout)

    serialized_payload = _serialize_cli_payload(payload)

    try:
        client = await _get_shared_httpx_client()
        async with client.stream("POST", url, json=serialized_payload, headers=headers, timeout=timeout_config) as response:
            if response.status_code == 401:
                raise HTTPException(status_code=401, detail="CLI credentials rejected by Google")
            if response.status_code == 429:
                raise HTTPException(status_code=429, detail="CLI transport rate limited")
            if response.status_code >= 500:
                raise HTTPException(status_code=502, detail="Upstream Gemini service error")
            if response.status_code >= 400:
                content_bytes = await response.aread()
                detail = content_bytes.decode("utf-8", "ignore") if content_bytes else ""
                raise HTTPException(status_code=response.status_code, detail=detail)

            async for line in response.aiter_lines():
                    if not line:
                        continue
                    if not line.startswith("data:"):
                        continue
                    payload_text = line[5:].strip()
                    if not payload_text or payload_text == "[DONE]":
                        if payload_text == "[DONE]":
                            break
                        continue
                    try:
                        event = json.loads(payload_text)
                    except json.JSONDecodeError:
                        logger.debug("Skipping non-JSON SSE payload: %s", payload_text)
                        continue
                    yield event
    except HTTPException:
        raise
    except Exception as exc:  # pragma: no cover - network failure
        logger.error("CLI streaming request failed for key %s: %s", key_info.get("id"), exc)
        raise HTTPException(status_code=502, detail=str(exc)) from exc
    finally:
        if account_id:
            await _ensure_cli_account_metadata(db, key_info, metadata, credentials, account_id)


async def embed_with_cli_account(
    db: Database,
    key_info: Dict[str, Any],
    payload: Dict[str, Any],
    model_name: str,
    *,
    timeout: float,
) -> Dict[str, Any]:
    """Call the Gemini embedContent API using Gemini CLI authentication."""

    headers, account_id, credentials, metadata = await _prepare_cli_headers(db, key_info)
    normalized_model = resolve_cli_model_name(db, model_name)
    url = f"{GEMINI_API_BASE}/v1beta/{normalized_model}:embedContent"
    timeout_config = httpx.Timeout(timeout, read=timeout)

    serialized_payload = _serialize_cli_payload(payload)

    try:
        client = await _get_shared_httpx_client()
        response = await client.post(url, json=serialized_payload, headers=headers, timeout=timeout_config)
    except Exception as exc:  # pragma: no cover - network failure
        logger.error("CLI embedding request failed for key %s: %s", key_info.get("id"), exc)
        raise HTTPException(status_code=502, detail=str(exc)) from exc

    if response.status_code == 401:
        raise HTTPException(status_code=401, detail="CLI credentials rejected by Google")
    if response.status_code == 429:
        raise HTTPException(status_code=429, detail="CLI transport rate limited")
    if response.status_code >= 500:
        raise HTTPException(status_code=502, detail="Upstream Gemini service error")
    if response.status_code >= 400:
        raise HTTPException(status_code=response.status_code, detail=response.text)

    data = response.json()

    if account_id:
        await _ensure_cli_account_metadata(db, key_info, metadata, credentials, account_id)

    return data


async def upload_file_with_cli_account(
    db: Database,
    key_info: Dict[str, Any],
    *,
    filename: str,
    mime_type: str,
    file_content: bytes,
    timeout: float,
) -> Dict[str, Any]:
    """Upload a file via the Gemini CLI transport."""

    headers, account_id, credentials, metadata = await _prepare_cli_headers(db, key_info)
    boundary = f"----GeminiCLI{uuid.uuid4().hex}"
    metadata_part = json.dumps({
        "file": {
            "displayName": filename,
            "mimeType": mime_type,
        }
    })

    body = (
        f"--{boundary}\r\n"
        "Content-Type: application/json; charset=UTF-8\r\n\r\n"
        f"{metadata_part}\r\n"
        f"--{boundary}\r\n"
        f"Content-Type: {mime_type}\r\n"
        f"Content-Disposition: form-data; name=\"file\"; filename=\"{filename}\"\r\n\r\n"
    ).encode("utf-8") + file_content + f"\r\n--{boundary}--\r\n".encode("utf-8")

    headers = dict(headers)
    headers["Content-Type"] = f"multipart/related; boundary={boundary}"

    url = f"{GEMINI_API_BASE}/upload/v1beta/files?uploadType=multipart"
    timeout_config = httpx.Timeout(timeout, read=timeout)

    try:
        client = await _get_shared_httpx_client()
        response = await client.post(url, content=body, headers=headers, timeout=timeout_config)
    except Exception as exc:  # pragma: no cover
        logger.error("CLI file upload failed for key %s: %s", key_info.get("id"), exc)
        raise HTTPException(status_code=502, detail=str(exc)) from exc

    if response.status_code >= 400:
        raise HTTPException(status_code=response.status_code, detail=response.text)

    data = response.json()

    if account_id:
        await _ensure_cli_account_metadata(db, key_info, metadata, credentials, account_id)

    return data


async def delete_file_with_cli_account(
    db: Database,
    key_info: Dict[str, Any],
    *,
    file_uri: str,
    timeout: float,
) -> None:
    """Delete a file via the Gemini CLI transport."""

    headers, account_id, credentials, metadata = await _prepare_cli_headers(db, key_info)
    headers = dict(headers)
    headers.setdefault("Content-Type", "application/json")

    normalized_uri = file_uri
    if normalized_uri.startswith("https://"):
        # Extract the path part after the base URL
        normalized_uri = normalized_uri.split("/v1beta/")[-1]

    if not normalized_uri.startswith("files/"):
        normalized_uri = f"files/{normalized_uri}" if not normalized_uri.startswith("files") else normalized_uri

    url = f"{GEMINI_API_BASE}/v1beta/{normalized_uri}"
    timeout_config = httpx.Timeout(timeout, read=timeout)

    try:
        client = await _get_shared_httpx_client()
        response = await client.delete(url, headers=headers, timeout=timeout_config)
    except Exception as exc:  # pragma: no cover
        logger.error("CLI file deletion failed for key %s: %s", key_info.get("id"), exc)
        raise HTTPException(status_code=502, detail=str(exc)) from exc

    if response.status_code >= 400:
        raise HTTPException(status_code=response.status_code, detail=response.text or "Failed to delete file")

    if account_id:
        await _ensure_cli_account_metadata(db, key_info, metadata, credentials, account_id)<|MERGE_RESOLUTION|>--- conflicted
+++ resolved
@@ -474,15 +474,6 @@
         # The library expects 'token_uri' and 'scopes' for proper loading.
         if "token_uri" not in info:
             info["token_uri"] = "https://oauth2.googleapis.com/token"
-<<<<<<< HEAD
-        credentials, _updated_json, removed_restricted = _load_credentials(
-            json.dumps(info)
-        )
-        if removed_restricted:
-            logger.info(
-                "Removed restricted OAuth scopes from imported CLI credentials"
-            )
-=======
         scopes = _normalize_scopes(info.get("scopes"))
         if scopes is None:
             scopes = list(DEFAULT_SCOPES)
@@ -492,7 +483,6 @@
         info["scopes"] = scopes
 
         credentials = _load_credentials(json.dumps(info))
->>>>>>> b112d78b
     except (json.JSONDecodeError, ValueError) as exc:
         raise HTTPException(status_code=400, detail=f"Invalid credentials JSON: {exc}") from exc
 
@@ -559,17 +549,8 @@
     serialized: str,
 ) -> Tuple[google_credentials.Credentials, Optional[str], bool]:
     info = json.loads(serialized)
-<<<<<<< HEAD
-    scopes, changed, removed_restricted = _apply_scope_policy(info)
-    updated_json = json.dumps(info) if changed else None
-    credentials = google_credentials.Credentials.from_authorized_user_info(
-        info, scopes=scopes
-    )
-    return credentials, updated_json, removed_restricted
-=======
     scopes = _normalize_scopes(info.get("scopes")) or list(DEFAULT_SCOPES)
     return google_credentials.Credentials.from_authorized_user_info(info, scopes=scopes)
->>>>>>> b112d78b
 
 
 async def ensure_cli_credentials(
