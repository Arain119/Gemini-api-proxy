--- conflicted
+++ resolved
@@ -40,30 +40,6 @@
 
 _MODEL_PREFIXES = ("models/", "tunedModels/", "cachedContents/")
 
-<<<<<<< HEAD
-DEFAULT_SAFETY_SETTINGS = [
-    {"category": "HARM_CATEGORY_HARASSMENT", "threshold": "BLOCK_NONE"},
-    {"category": "HARM_CATEGORY_HATE_SPEECH", "threshold": "BLOCK_NONE"},
-    {"category": "HARM_CATEGORY_SEXUALLY_EXPLICIT", "threshold": "BLOCK_NONE"},
-    {"category": "HARM_CATEGORY_DANGEROUS_CONTENT", "threshold": "BLOCK_NONE"},
-    {"category": "HARM_CATEGORY_CIVIC_INTEGRITY", "threshold": "BLOCK_NONE"},
-    {"category": "HARM_CATEGORY_IMAGE_DANGEROUS_CONTENT", "threshold": "BLOCK_NONE"},
-    {"category": "HARM_CATEGORY_IMAGE_HARASSMENT", "threshold": "BLOCK_NONE"},
-    {"category": "HARM_CATEGORY_IMAGE_HATE", "threshold": "BLOCK_NONE"},
-    {"category": "HARM_CATEGORY_IMAGE_SEXUALLY_EXPLICIT", "threshold": "BLOCK_NONE"},
-    {"category": "HARM_CATEGORY_UNSPECIFIED", "threshold": "BLOCK_NONE"},
-]
-
-_CODE_ASSIST_MODEL_SUFFIXES = (
-    "-search-maxthinking",
-    "-search-nothinking",
-    "-maxthinking",
-    "-nothinking",
-    "-search",
-)
-
-=======
->>>>>>> b723304b
 CLI_VERSION = "0.1.5"
 
 
@@ -387,52 +363,6 @@
     return value
 
 
-<<<<<<< HEAD
-def _build_code_assist_request_payload(
-    payload: Dict[str, Any],
-    *,
-    model_name: str,
-) -> Dict[str, Any]:
-    """Construct the request body expected by Code Assist endpoints."""
-
-    request_body: Dict[str, Any] = {}
-    for key, value in payload.items():
-        if value is None:
-            continue
-        request_body[key] = value
-
-    if "safetySettings" not in request_body:
-        request_body["safetySettings"] = copy.deepcopy(DEFAULT_SAFETY_SETTINGS)
-
-    generation_config = request_body.get("generationConfig")
-    if not isinstance(generation_config, dict):
-        generation_config = {}
-        request_body["generationConfig"] = generation_config
-
-    thinking_config = generation_config.get("thinkingConfig")
-    if not isinstance(thinking_config, dict):
-        thinking_config = {}
-        generation_config["thinkingConfig"] = thinking_config
-
-    thinking_budget = _get_thinking_budget(model_name)
-    include_thoughts = _should_include_thoughts(model_name)
-
-    if thinking_budget is not None:
-        if "thinkingBudget" in thinking_config and thinking_budget == -1:
-            pass
-        else:
-            thinking_config["thinkingBudget"] = thinking_budget
-
-    if include_thoughts is not None:
-        thinking_config["includeThoughts"] = include_thoughts
-
-    request_body.pop("model", None)
-
-    return request_body
-
-
-=======
->>>>>>> b723304b
 def _format_code_assist_error(response: httpx.Response) -> str:
     try:
         data = response.json()
@@ -618,23 +548,11 @@
     )
 
     normalized_model = resolve_cli_model_name(db, model_name)
-<<<<<<< HEAD
-    code_assist_model = _simplify_code_assist_model(normalized_model)
-    serialized_payload = _serialize_cli_payload(payload)
-    request_envelope = {
-        "model": code_assist_model,
-        "project": project_id,
-        "request": _build_code_assist_request_payload(
-            serialized_payload,
-            model_name=normalized_model,
-        ),
-=======
     serialized_payload = _serialize_cli_payload(payload)
     request_envelope = {
         "model": normalized_model,
         "project": project_id,
         "request": serialized_payload,
->>>>>>> b723304b
     }
 
     return account_id, credentials, metadata, request_envelope
